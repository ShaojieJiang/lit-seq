--- conflicted
+++ resolved
@@ -1,14 +1,10 @@
-<<<<<<< HEAD
 from dataclasses import dataclass
-from typing import Union
-=======
-from typing import List, Union
->>>>>>> d81d6681
+from typing import List, Union, Optional
 
 import pytorch_lightning as pl
+import torch
 from pytorch_lightning.utilities import rank_zero_only
 from torch.optim import AdamW
-<<<<<<< HEAD
 from transformers import AutoTokenizer, AutoModelForSequenceClassification, AutoConfig, get_linear_schedule_with_warmup
 
 
@@ -30,53 +26,22 @@
         parser.add_argument("--weight_decay", type=float, default=0.0)
         parser.add_argument("--warmup_steps", type=float, default=0)
         return parser
-=======
-from transformers import (
-    AutoConfig, 
-    AutoTokenizer, 
-)
-from transformers import (
-    AutoModelForQuestionAnswering,
-    AutoModelForSequenceClassification, 
-)
-from transformers import (
-    get_linear_schedule_with_warmup
-)
->>>>>>> d81d6681
 
 class LitTransformer(pl.LightningModule):
-<<<<<<< HEAD
     def __init__(self,
-                 model_name_or_path: str,
-                 tokenizer: AutoTokenizer,
-                 model_type: Union[AutoModelForSequenceClassification],
-                 optim_config: TransformerAdamConfig):
-=======
-    def __init__(
-            self,
-            model_name_or_path: str = None,
-            tokenizer: AutoTokenizer = None,
-            model_type: Union[AutoModelForSequenceClassification, AutoModelForSequenceClassification] = None,
-            learning_rate=1e-3,
-
-    ):
->>>>>>> d81d6681
+                 model_name_or_path: Optional[str] = None,
+                 tokenizer: Optional[AutoTokenizer] = None,
+                 model_type: Optional[Union[AutoModelForSequenceClassification]] = None,
+                 optim_config: Optional[TransformerAdamConfig] = None):
         super().__init__()
         self.save_hyperparameters()
 
         # We have to ensure that we only use rank 0 when downloading the model somehow.
         # This could cause issues otherwise.
-<<<<<<< HEAD
-        self.config = AutoConfig.from_pretrained(self.hparams.model_name_or_path)
-        self.model = self.hparams.model_type.from_pretrained(
-            pretrained_model_name_or_path=self.hparams.model_name_or_path,
-            config=self.config
-=======
         self.generate_config()
-        
+
         self.model = model_type.from_pretrained(
             self.hparams.model_name_or_path, config=self.config
->>>>>>> d81d6681
         )
         self.create_metrics()
 
@@ -120,22 +85,22 @@
         logits = outputs[0]
         preds = torch.argmax(logits, axis=1)
 
+
     def configure_optimizers(self):
-        # We should offer defaults, and allow the user to override the module like a normal lightning module.
+        """Prepare optimizer and schedule (linear warmup and decay)"""
 
-        "Prepare optimizer and schedule (linear warmup and decay)"
+        # TODO We should offer defaults, and allow the user to override the module like a normal lightning module.
         no_decay = ["bias", "LayerNorm.weight"]
         optimizer_grouped_parameters = [
             {
                 "params": [p for n, p in self.model.named_parameters() if not any(nd in n for nd in no_decay)],
-                "weight_decay": 0.0,
+                "weight_decay": self.hparams.weight_decay,
             },
             {
                 "params": [p for n, p in self.model.named_parameters() if any(nd in n for nd in no_decay)],
                 "weight_decay": 0.0,
             },
         ]
-<<<<<<< HEAD
         optimizer = AdamW(
             optimizer_grouped_parameters,
             lr=self.hparams.optim_config.learning_rate,
@@ -146,11 +111,8 @@
         # This will be needed as for most of the used HF schedulers they require knowing the total number of steps
         # I already have a function, but it requires a lot of leaking through the trainer etc, that might better in
         # main script like nate has done: https://github.com/nateraw/hf-text-classification/blob/main/train.py#L38
-=======
-        optimizer = AdamW(optimizer_grouped_parameters, lr=self.hparams.learning_rate)
->>>>>>> d81d6681
         scheduler = get_linear_schedule_with_warmup(
-            optimizer, num_warmup_steps=10, num_training_steps=10
+            optimizer, num_warmup_steps=10, num_training_steps=10 # TODO hardcoded till we expose
         )
         scheduler = {'scheduler': scheduler, 'interval': 'step', 'frequency': 1}
         return [optimizer], [scheduler]
@@ -163,7 +125,6 @@
 
     @staticmethod
     def add_argparse_args(parser):
-<<<<<<< HEAD
         parser.add_argument("--model_name_or_path", type=str,
                             help="Path to pretrained model or model identifier from huggingface.co/models")
         parser.add_argument("--config_name", type=str, default=None,
@@ -172,10 +133,4 @@
                             help="Pretrained tokenizer name or path if not the same as model_name")
         parser.add_argument("--cache_dir", type=str,
                             help="Path to directory to store the pretrained models downloaded from huggingface.co")
-=======
-        parser.add_argument("--model_name_or_path", type=str, help="Path to pretrained model or model identifier from huggingface.co/models")
-        parser.add_argument("--config_name", type=str, default=None, help="Pretrained config name or path if not the same as model_name")
-        parser.add_argument("--tokenizer_name", type=str, default=None, help="Pretrained tokenizer name or path if not the same as model_name")
-        parser.add_argument("--cache_dir", type=str, help="Path to directory to store the pretrained models downloaded from huggingface.co")
->>>>>>> d81d6681
         return parser